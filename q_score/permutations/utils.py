<<<<<<< HEAD
import logging
import requests
=======
import json
import logging
import requests
import numpy as np
>>>>>>> 218dd55e
from pathlib import Path

# Set up logging
logging.basicConfig(level=logging.INFO)

def get_series_description(nifti_path: Path):
    """
    nifti_path: Path to nifti file
    
    Returns: task_name: str
    """

    nifti_file_name = nifti_path.name
    series_number, series_description = nifti_file_name.split("_", 1)
    lc_series_description = series_description.lower()

    # Make sure that task name is either objnam or motor
    if "motor" in lc_series_description:
        task_name = "motor"
    elif "objnam" in lc_series_description:
        task_name = "objnam"
    else:
        logging.warning("Task name not objnam or motor, defaulting to invalid")
        task_name = "invalid"

    return series_number, task_name

<<<<<<< HEAD
def post_score(series_number: int, task_name: str, metric_name: str, result: int):
=======
def load_scaling_params(path_to_params: Path):
    """
    path_to_params: Path to json file that contains scaling parameters
    
    Returns: params dict: A dictionary with keys 'data_min', 'data_max', 'scaled_mean', and 'scaled_std', 
        e.g., {"data_min": 2.8, "data_max": 11.2, "scaled_mean": 56.39, "scaled_std": 39.03}.
    """

    with open(path_to_params, 'r') as f:
        params = json.load(f)
    return params

def get_scaled_score(unscaled_score, params):
    """
    unscaled_score: QScore integer value without any scale applied to it
    params: dictionary containing relevant parameters for scale for that task

    Returns: scaled_score: integer representing QScore, with range of 1-100
    """
    scaled_score = ((unscaled_score - params['data_min']) / (params['data_max'] - params['data_min'])) * 100
    scaled_score = round(np.clip(scaled_score, 1, 100))
    return scaled_score

def post_score(task_name: str, metric_name: str, result: int):
>>>>>>> 218dd55e
    """
    series_number: the series number the score is associated with
    task_name: Name of task, either objnam, motor, or invalid if error was encountered
    metric_name: Name of metric to post, either q_score or compliance_score

    Returns: Status code of post request
    """
    if task_name == "invalid":
        response = post_score('ERROR', '', 'q_score', -1)
        response = post_score('ERROR', '', 'compliance_score', -1)
        return response
    else:
        data = {
            'series_number': series_number,
            metric_name: result
        }

        url = f"http://localhost:5000/data/{metric_name}"
        logging.critical(f'Sending {data} to {url}')

        response = requests.post(url, json=data)
        logging.critical(f'got response {response}')

        return response.status_code<|MERGE_RESOLUTION|>--- conflicted
+++ resolved
@@ -1,12 +1,9 @@
-<<<<<<< HEAD
 import logging
 import requests
-=======
 import json
 import logging
 import requests
 import numpy as np
->>>>>>> 218dd55e
 from pathlib import Path
 
 # Set up logging
@@ -34,9 +31,6 @@
 
     return series_number, task_name
 
-<<<<<<< HEAD
-def post_score(series_number: int, task_name: str, metric_name: str, result: int):
-=======
 def load_scaling_params(path_to_params: Path):
     """
     path_to_params: Path to json file that contains scaling parameters
@@ -60,29 +54,22 @@
     scaled_score = round(np.clip(scaled_score, 1, 100))
     return scaled_score
 
-def post_score(task_name: str, metric_name: str, result: int):
->>>>>>> 218dd55e
+def post_score(series_number: int, result: float):
     """
     series_number: the series number the score is associated with
-    task_name: Name of task, either objnam, motor, or invalid if error was encountered
-    metric_name: Name of metric to post, either q_score or compliance_score
+    result: float: the score
 
     Returns: Status code of post request
     """
-    if task_name == "invalid":
-        response = post_score('ERROR', '', 'q_score', -1)
-        response = post_score('ERROR', '', 'compliance_score', -1)
-        return response
-    else:
-        data = {
-            'series_number': series_number,
-            metric_name: result
-        }
+    data = {
+        'series_number': series_number,
+        'q_score': result
+    }
 
-        url = f"http://localhost:5000/data/{metric_name}"
-        logging.critical(f'Sending {data} to {url}')
+    url = f"http://localhost:5000/data/q_score"
+    logging.critical(f'Sending {data} to {url}')
 
-        response = requests.post(url, json=data)
-        logging.critical(f'got response {response}')
+    response = requests.post(url, json=data)
+    logging.critical(f'got response {response}')
 
-        return response.status_code+    return response.status_code