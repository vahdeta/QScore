--- conflicted
+++ resolved
@@ -96,22 +96,13 @@
 
     return nifti_file_name
 
-<<<<<<< HEAD
-
-def post_q_score(series_number: int, q_score: int):
-=======
 def post_score(series_number: str, metric_name: str, result: int):
->>>>>>> d97e0c80
     """
     series_number: Series number that data originated from
     metric_name: Name of metric to post, either q_score or compliance_score
 
     Returns: Status code of post request
     """
-<<<<<<< HEAD
-    url = "http://localhost:5000/data/q_score"
-    data = {"SeriesNumber": series_number, "QScore": q_score}
-=======
 
     url = f"http://localhost:5000/data/{metric_name}"
     data = {
@@ -119,7 +110,6 @@
         metric_name: result
     }
 
->>>>>>> d97e0c80
     response = requests.post(url, json=data)
     logging.info("Request Response: " + response.text)
 
