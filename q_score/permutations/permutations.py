--- conflicted
+++ resolved
@@ -1,22 +1,13 @@
+import os
 import math
 import logging
-<<<<<<< HEAD
-import os
-from pathlib import Path
-from concurrent.futures import ThreadPoolExecutor
-=======
->>>>>>> d97e0c80
 import numpy as np
 import nibabel as nib
 from pathlib import Path
 from scipy.spatial import distance
 from nipype.interfaces import fsl
-<<<<<<< HEAD
-from q_score.permutations.utils import get_nifti_name
-=======
 from concurrent.futures import ThreadPoolExecutor
 from permutations.utils import get_nifti_name
->>>>>>> d97e0c80
 
 class Permutations:
     def __init__(self, base_folder: Path, output_data_path: Path, task_type: str):
